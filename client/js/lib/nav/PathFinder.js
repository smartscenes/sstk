--- conflicted
+++ resolved
@@ -158,21 +158,12 @@
         return node.cost_so_far + 1.01 * node.h;
       });
       break;
-<<<<<<< HEAD
     case 'theta*':
-=======
-    case 'Theta*':
-      // See http://aigamedev.com/open/tutorial/lazy-theta-star/
->>>>>>> 553c52d9
       heuristic = heuristic || manhattan_grid_heuristic;
       searchOpts = new SearchOptions(starts, stopCondition, function (id, node) {
         node.h = heuristic(graph, exit.id, id);
         node.h_exit = exit.id; // for debugging
-<<<<<<< HEAD
         return node.cost_so_far + 1.00 * node.h;
-=======
-        return node.cost_so_far + 1.01 * node.h;
->>>>>>> 553c52d9
       }, compute_cost_theta_star);
       break;
     default:
@@ -258,7 +249,6 @@
   return new_cost_so_far;
 }
 
-<<<<<<< HEAD
 function grid2d_straight_line_heuristic(graph, goal, current) {
   var xy0 = graph.fromId(goal);
   var xy1 = graph.fromId(current);
@@ -270,8 +260,6 @@
   return Math.sqrt(sum);
 }
 
-=======
->>>>>>> 553c52d9
 function PathFinder(options) {
 }
 
